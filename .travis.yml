--- conflicted
+++ resolved
@@ -1,11 +1,6 @@
 language: java
 jdk:
-<<<<<<< HEAD
-- oraclejdk8
-=======
 - openjdk8
-sudo: false
->>>>>>> 4b5133b3
 install: "./installViaTravis.sh"
 script: "./buildViaTravis.sh"
 cache:
