--- conflicted
+++ resolved
@@ -5,11 +5,7 @@
 }
 
 plugins {
-<<<<<<< HEAD
     id 'com.netflix.nebula.netflixoss' version '11.6.0'
-=======
-    id 'com.netflix.nebula.netflixoss' version '11.4.0'
->>>>>>> 0e1160ea
     id "com.google.osdetector" version '1.7.3'
     id 'me.champeau.jmh' version '0.7.2'
     id 'org.openrewrite.rewrite' version '6.29.3'
