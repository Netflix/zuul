--- conflicted
+++ resolved
@@ -474,14 +474,7 @@
         public void onCompleted() {
             try (TaskCloseable ignored = PerfMark.traceTask(filter, f -> f.filterName() + ".onCompletedAsync")) {
                 PerfMark.linkIn(onCompletedLinkOut.get());
-                if (outMesg == null) {
-                    outMesg = filter.getDefaultOutput(inMesg);
-                }
                 decrementConcurrency();
-<<<<<<< HEAD
-                recordFilterCompletion(ExecutionStatus.SUCCESS, filter, startTime, inMesg, snapshot);
-                resumeInBindingContext(outMesg, filter.filterName());
-=======
                 if (outMesg == null) {
                     outMesg = filter.getDefaultOutput(inMesg);
                 }
@@ -489,7 +482,6 @@
                 resumeInBindingContext(outMesg, filter.filterName());
             } catch (Exception e) {
                 handleException(inMesg, filter.filterName(), e);
->>>>>>> 64883659
             }
         }
 
