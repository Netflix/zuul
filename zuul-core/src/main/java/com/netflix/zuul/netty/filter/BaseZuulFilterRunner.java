/*
 * Copyright 2018 Netflix, Inc.
 *
 *      Licensed under the Apache License, Version 2.0 (the "License");
 *      you may not use this file except in compliance with the License.
 *      You may obtain a copy of the License at
 *
 *          http://www.apache.org/licenses/LICENSE-2.0
 *
 *      Unless required by applicable law or agreed to in writing, software
 *      distributed under the License is distributed on an "AS IS" BASIS,
 *      WITHOUT WARRANTIES OR CONDITIONS OF ANY KIND, either express or implied.
 *      See the License for the specific language governing permissions and
 *      limitations under the License.
 */

package com.netflix.zuul.netty.filter;

import static com.google.common.base.Preconditions.checkNotNull;
import static com.netflix.zuul.ExecutionStatus.DISABLED;
import static com.netflix.zuul.ExecutionStatus.FAILED;
import static com.netflix.zuul.ExecutionStatus.SKIPPED;
import static com.netflix.zuul.ExecutionStatus.SUCCESS;
import static com.netflix.zuul.context.CommonContextKeys.NETTY_SERVER_CHANNEL_HANDLER_CONTEXT;
import static com.netflix.zuul.filters.FilterType.ENDPOINT;
import static com.netflix.zuul.filters.FilterType.INBOUND;

import com.netflix.config.CachedDynamicIntProperty;
import com.netflix.spectator.impl.Preconditions;
import com.netflix.zuul.ExecutionStatus;
import com.netflix.zuul.FilterUsageNotifier;
import com.netflix.zuul.context.Debug;
import com.netflix.zuul.context.SessionContext;
import com.netflix.zuul.exception.ZuulException;
import com.netflix.zuul.filters.FilterError;
import com.netflix.zuul.filters.FilterSyncType;
import com.netflix.zuul.filters.FilterType;
import com.netflix.zuul.filters.SyncZuulFilter;
import com.netflix.zuul.filters.ZuulFilter;
import com.netflix.zuul.message.ZuulMessage;
import com.netflix.zuul.message.http.HttpRequestInfo;
import com.netflix.zuul.message.http.HttpRequestMessage;
import com.netflix.zuul.message.http.HttpResponseMessage;
import com.netflix.zuul.netty.server.MethodBinding;
import io.netty.channel.ChannelHandlerContext;
import io.netty.handler.codec.http.HttpContent;
import io.netty.util.concurrent.DefaultPromise;
import io.netty.util.concurrent.EventExecutor;
import io.netty.util.concurrent.Future;
import io.netty.util.concurrent.FutureListener;
import io.netty.util.concurrent.GenericFutureListener;
import io.netty.util.concurrent.Promise;
import io.perfmark.Link;
<<<<<<< HEAD
import io.perfmark.PerfMark;
import java.util.Objects;
import java.util.concurrent.atomic.AtomicInteger;
import java.util.function.Consumer;
import javax.annotation.Nullable;
import javax.annotation.concurrent.ThreadSafe;
import org.slf4j.Logger;
import org.slf4j.LoggerFactory;
=======
import io.perfmark.TaskCloseable;
import java.util.concurrent.atomic.AtomicReference;
import org.slf4j.Logger;
import org.slf4j.LoggerFactory;
import rx.Observer;
import rx.functions.Action0;
import rx.functions.Action1;
import rx.schedulers.Schedulers;

import javax.annotation.concurrent.ThreadSafe;
import java.util.concurrent.atomic.AtomicBoolean;
import java.util.concurrent.atomic.AtomicInteger;

import static com.google.common.base.Preconditions.checkNotNull;
import static com.netflix.zuul.ExecutionStatus.DISABLED;
import static com.netflix.zuul.ExecutionStatus.FAILED;
import static com.netflix.zuul.ExecutionStatus.SKIPPED;
import static com.netflix.zuul.ExecutionStatus.SUCCESS;
import static com.netflix.zuul.context.CommonContextKeys.NETTY_SERVER_CHANNEL_HANDLER_CONTEXT;
import static com.netflix.zuul.filters.FilterType.ENDPOINT;
import static com.netflix.zuul.filters.FilterType.INBOUND;
import static io.perfmark.PerfMark.attachTag;
import static io.perfmark.PerfMark.linkIn;
import static io.perfmark.PerfMark.linkOut;
import static io.perfmark.PerfMark.traceTask;
>>>>>>> cf528fef

/**
 * Subclasses of this class are supposed to be thread safe and hence should not have any non final member variables
 * Created by saroskar on 5/18/17.
 */
@ThreadSafe
public abstract class BaseZuulFilterRunner<I extends ZuulMessage, O extends ZuulMessage> implements FilterRunner<I, O> {

    private final FilterUsageNotifier usageNotifier;
    private final FilterRunner<O, ? extends ZuulMessage> nextStage;

    private final String RUNNING_FILTER_IDX_SESSION_CTX_KEY;
    private final String AWAITING_BODY_FLAG_SESSION_CTX_KEY;
    private static final Logger logger = LoggerFactory.getLogger(BaseZuulFilterRunner.class);

    private static final CachedDynamicIntProperty FILTER_EXCESSIVE_EXEC_TIME = new CachedDynamicIntProperty("zuul.filters.excessive.execTime", 500);
    private final Consumer<? super I> asyncDetach;
    private final Consumer<? super O> asyncAttach;

    /**
     * Use {@link #BaseZuulFilterRunner(FilterType, FilterUsageNotifier, FilterRunner, Consumer, Consumer)} instead.
     */
    @Deprecated
    protected BaseZuulFilterRunner(FilterType filterType, FilterUsageNotifier usageNotifier, FilterRunner<O, ?> nextStage) {
        this(filterType, usageNotifier, nextStage, in -> {}, out -> {});
    }

    protected BaseZuulFilterRunner(
            FilterType filterType, FilterUsageNotifier usageNotifier, FilterRunner<O, ?> nextStage,
            Consumer<? super I> asyncDetach, Consumer<? super O> asyncAttach) {
        this.usageNotifier = Preconditions.checkNotNull(usageNotifier, "filter usage notifier");
        this.nextStage = nextStage;
        this.RUNNING_FILTER_IDX_SESSION_CTX_KEY = filterType + "RunningFilterIndex";
        this.AWAITING_BODY_FLAG_SESSION_CTX_KEY = filterType + "IsAwaitingBody";
        this.asyncDetach = Objects.requireNonNull(asyncDetach, "asyncDetach");
        this.asyncAttach = Objects.requireNonNull(asyncAttach, "asyncAttach");
    }

    public static final ChannelHandlerContext getChannelHandlerContext(final ZuulMessage mesg) {
        return (ChannelHandlerContext) checkNotNull(mesg.getContext().get(NETTY_SERVER_CHANNEL_HANDLER_CONTEXT),
                "channel handler context");
    }

    public FilterRunner<O, ? extends ZuulMessage> getNextStage() {
        return nextStage;
    }

    protected final AtomicInteger initRunningFilterIndex(I zuulMesg) {
        final AtomicInteger idx = new AtomicInteger(0);
        zuulMesg.getContext().put(RUNNING_FILTER_IDX_SESSION_CTX_KEY, idx);
        return idx;
    }

    protected final AtomicInteger getRunningFilterIndex(I zuulMesg) {
        final SessionContext ctx = zuulMesg.getContext();
        return (AtomicInteger) Preconditions.checkNotNull(ctx.get(RUNNING_FILTER_IDX_SESSION_CTX_KEY), "runningFilterIndex");
    }

    protected final boolean isFilterAwaitingBody(I zuulMesg) {
        return zuulMesg.getContext().containsKey(AWAITING_BODY_FLAG_SESSION_CTX_KEY);
    }

    protected final void setFilterAwaitingBody(I zuulMesg, boolean flag) {
        if (flag) {
            zuulMesg.getContext().put(AWAITING_BODY_FLAG_SESSION_CTX_KEY, Boolean.TRUE);
        }
        else {
            zuulMesg.getContext().remove(AWAITING_BODY_FLAG_SESSION_CTX_KEY);
        }
    }

    protected final void invokeNextStage(final O zuulMesg, final HttpContent chunk) {
        if (nextStage != null) {
            try (TaskCloseable ignored =
                    traceTask(this, s -> s.getClass().getSimpleName() + ".invokeNextStageChunk")){
                addPerfMarkTags(zuulMesg);
                nextStage.filter(zuulMesg, chunk);
            }
        } else {
            //Next stage is Netty channel handler
            try (TaskCloseable ignored =
                    traceTask(this, s -> s.getClass().getSimpleName() + ".fireChannelReadChunk")) {
                addPerfMarkTags(zuulMesg);
                getChannelHandlerContext(zuulMesg).fireChannelRead(chunk);
            }
        }
    }

    protected final void invokeNextStage(final O zuulMesg) {
        if (nextStage != null) {
            try (TaskCloseable ignored =
                    traceTask(this, s -> s.getClass().getSimpleName() + ".invokeNextStage")) {
                addPerfMarkTags(zuulMesg);
                nextStage.filter(zuulMesg);
            }
        } else {
            //Next stage is Netty channel handler
            try (TaskCloseable ignored =
                    traceTask(this, s -> s.getClass().getSimpleName() + ".fireChannelRead")) {
                addPerfMarkTags(zuulMesg);
                getChannelHandlerContext(zuulMesg).fireChannelRead(zuulMesg);
            }
        }
    }

    protected final void addPerfMarkTags(ZuulMessage inMesg) {
        HttpRequestInfo req = null;
        if (inMesg instanceof HttpRequestInfo) {
            req = (HttpRequestInfo) inMesg;
        }
        if (inMesg instanceof HttpResponseMessage) {
            HttpResponseMessage msg = (HttpResponseMessage) inMesg;
            req = msg.getOutboundRequest();
            attachTag("statuscode", msg.getStatus());
        }
        if (req != null) {
            attachTag("path", req, HttpRequestInfo::getPath);
            attachTag("originalhost", req, HttpRequestInfo::getOriginalHost);
        }
        attachTag("uuid", inMesg, m -> m.getContext().getUUID());
    }

    protected final O filter(final ZuulFilter<I, O> filter, final I inMesg) {
        final long startTime = System.nanoTime();
        final ZuulMessage snapshot = inMesg.getContext().debugRouting() ? inMesg.clone() : null;
<<<<<<< HEAD
        boolean decrementConcurrency = false;
        PerfMark.startTask(filter.filterName(), "filter");
        try {
=======
        FilterChainResumer resumer = null;

        try (TaskCloseable ignored = traceTask(filter, f -> f.filterName() + ".filter")) {
>>>>>>> cf528fef
            addPerfMarkTags(inMesg);
            ExecutionStatus filterRunStatus = null;
            if (filter.filterType() == INBOUND && inMesg.getContext().shouldSendErrorResponse()) {
                // Pass request down the pipeline, all the way to error endpoint if error response needs to be generated
                filterRunStatus = SKIPPED;
            }

            ;
            try (TaskCloseable ignored2 = traceTask(filter, f -> f.filterName() + ".shouldSkipFilter")){
                if (shouldSkipFilter(inMesg, filter)) {
                    filterRunStatus = SKIPPED;
                }
            }

            if (filter.isDisabled()) {
                filterRunStatus = DISABLED;
            }

            if (filterRunStatus != null) {
                recordFilterCompletion(filterRunStatus, filter, startTime, inMesg, snapshot);
                return filter.getDefaultOutput(inMesg);
            }

            if (!isMessageBodyReadyForFilter(filter, inMesg)) {
                setFilterAwaitingBody(inMesg, true);
                logger.debug("Filter {} waiting for body, UUID {}", filter.filterName(), inMesg.getContext().getUUID());
                return null;  //wait for whole body to be buffered
            }
            setFilterAwaitingBody(inMesg, false);

            if (snapshot != null) {
                Debug.addRoutingDebug(inMesg.getContext(), "Filter " + filter.filterType().toString() + " " + filter.filterOrder() + " " + filter.filterName());
            }

            //run body contents accumulated so far through this filter
            inMesg.runBufferedBodyContentThroughFilter(filter);

            if (filter.getSyncType() == FilterSyncType.SYNC) {
                final SyncZuulFilter<I, O> syncFilter = (SyncZuulFilter) filter;
                final O outMesg;
                try (TaskCloseable ignored2 = traceTask(filter, f -> f.filterName() + ".apply")) {
                    addPerfMarkTags(inMesg);
                    outMesg = syncFilter.apply(inMesg);
                }
                recordFilterCompletion(SUCCESS, filter, startTime, inMesg, snapshot);
                return (outMesg != null) ? outMesg : filter.getDefaultOutput(inMesg);
            }

<<<<<<< HEAD
            Promise<O> promise;
            PerfMark.startTask(filter.filterName(), "filterAsync");
            try {
                EventExecutor exec = getChannelHandlerContext(inMesg).executor();
                promise = new TracingPromise<>(exec, filter.filterName());
                decrementConcurrency = true;
                filter.incrementConcurrency();
                filter.filterAsync(promise, inMesg);
            } finally {
                PerfMark.stopTask(filter.filterName(), "filterAsync");
=======
            // async filter
            try (TaskCloseable ignored2 = traceTask(filter, f -> f.filterName() + ".applyAsync")){
                final Link nettyToSchedulerLink = linkOut();
                filter.incrementConcurrency();
                resumer = new FilterChainResumer(inMesg, filter, snapshot, startTime);
                filter.applyAsync(inMesg)
                        .doOnSubscribe(() -> {
                            try (TaskCloseable ignored3 =
                                    traceTask(filter, f -> f.filterName() + ".onSubscribeAsync")) {
                                linkIn(nettyToSchedulerLink);
                            }
                        })
                        .doOnNext(resumer.onNextStarted(nettyToSchedulerLink))
                        .doOnError(resumer.onErrorStarted(nettyToSchedulerLink))
                        .doOnCompleted(resumer.onCompletedStarted(nettyToSchedulerLink))
                        .observeOn(Schedulers.from(getChannelHandlerContext(inMesg).executor()))
                        .doOnUnsubscribe(resumer::decrementConcurrency)
                        .subscribe(resumer);
>>>>>>> cf528fef
            }

            // This is an optimization.  Some filters are async some of the time, but mostly sync (such as filters that
            // return cached results.
            if (promise.isSuccess()) {
                // we haven't added any listener yet, so it's safe to assume the filter methods.  We only handle
                // success here, and punt failures to the listener to simplify the implementation.
                decrementConcurrency = false;
                filter.decrementConcurrency();
                O outMesg = promise.getNow();
                recordFilterCompletion(SUCCESS, filter, startTime, inMesg, snapshot);
                return (outMesg != null) ? outMesg : filter.getDefaultOutput(inMesg);
            }
            asyncDetach.accept(inMesg);
            promise.addListener(new FilterChainResumer(inMesg, filter, snapshot, startTime));

            return null;  //wait for the async filter to finish
        } catch (Throwable t) {
            if (decrementConcurrency) {
                filter.decrementConcurrency();
            }
            final O outMesg = handleFilterException(inMesg, filter, t);
            outMesg.finishBufferedBodyIfIncomplete();
            recordFilterCompletion(FAILED, filter, startTime, inMesg, snapshot);
            return outMesg;
        }
    }

    /* This is typically set by a filter when wanting to reject a request and also reduce load on the server by
       not processing any more filterChain */
    protected final boolean shouldSkipFilter(final I inMesg, final ZuulFilter<I, O> filter) {
        if (filter.filterType() == ENDPOINT) {
            //Endpoints may not be skipped
            return false;
        }
        final SessionContext zuulCtx = inMesg.getContext();
        if ((zuulCtx.shouldStopFilterProcessing()) && (!filter.overrideStopFilterProcessing())) {
            return true;
        }
        if (zuulCtx.isCancelled()) {
            return true;
        }
        if (!filter.shouldFilter(inMesg)) {
            return true;
        }
        return false;
    }

    private boolean isMessageBodyReadyForFilter(final ZuulFilter<I, ?> filter, final I inMesg) {
        return ((!filter.needsBodyBuffered(inMesg)) || (inMesg.hasCompleteBody()));
    }

    protected O handleFilterException(final I inMesg, final ZuulFilter<I, O> filter, final Throwable ex) {
        inMesg.getContext().setError(ex);
        if (filter.filterType() == ENDPOINT) {
            inMesg.getContext().setShouldSendErrorResponse(true);
        }
        recordFilterError(inMesg, filter, ex);
        return filter.getDefaultOutput(inMesg);
    }

    protected void recordFilterError(final I inMesg, final ZuulFilter<I, O> filter, final Throwable t) {
        // Add a log statement for this exception.
        final String errorMsg = "Filter Exception: filter=" + filter.filterName() +
                ", request-info=" + inMesg.getInfoForLogging() + ", msg=" + String.valueOf(t.getMessage());
        if (t instanceof ZuulException && !((ZuulException) t).shouldLogAsError()) {
            logger.warn(errorMsg);
        }
        else {
            logger.error(errorMsg, t);
        }

        // Store this filter error for possible future use. But we still continue with next filter in the chain.
        final SessionContext zuulCtx = inMesg.getContext();
        zuulCtx.getFilterErrors().add(new FilterError(filter.filterName(), filter.filterType().toString(), t));
        if (zuulCtx.debugRouting()) {
            Debug.addRoutingDebug(zuulCtx, "Running Filter failed " + filter.filterName() + " type:" +
                    filter.filterType() + " order:" + filter.filterOrder() + " " + t.getMessage());
        }
    }

    protected void recordFilterCompletion(final ExecutionStatus status, final ZuulFilter<I, O> filter, long startTime,
                                          final ZuulMessage zuulMesg, final ZuulMessage startSnapshot) {

        final SessionContext zuulCtx = zuulMesg.getContext();
        final long execTimeNs = System.nanoTime() - startTime;
        final long execTimeMs = execTimeNs / 1_000_000L;
        if (execTimeMs >= FILTER_EXCESSIVE_EXEC_TIME.get()) {
            logger.warn("Filter {} took {} ms to complete! status = {}", filter.filterName(), execTimeMs, status.name());
        }

        // Record the execution summary in context.
        switch (status) {
            case FAILED:
                if (logger.isDebugEnabled()) {
                    zuulCtx.addFilterExecutionSummary(filter.filterName(), FAILED.name(), execTimeMs);
                }
                break;
            case SUCCESS:
                if (logger.isDebugEnabled()) {
                    zuulCtx.addFilterExecutionSummary(filter.filterName(), SUCCESS.name(), execTimeMs);
                }
                if (startSnapshot != null) {
                    //debugRouting == true
                    Debug.addRoutingDebug(zuulCtx, "Filter {" + filter.filterName() + " TYPE:" + filter.filterType().toString()
                            + " ORDER:" + filter.filterOrder() + "} Execution time = " + execTimeMs + "ms");
                    Debug.compareContextState(filter.filterName(), zuulCtx, startSnapshot.getContext());
                }
                break;
            default:
                break;
        }

        logger.debug("Filter {} completed with status {}, UUID {}", filter.filterName(), status.name(),
                zuulMesg.getContext().getUUID());
        // Notify configured listener.
        usageNotifier.notify(filter, status);
    }


    protected void handleException(final ZuulMessage zuulMesg, final String filterName, final Exception ex) {
        HttpRequestInfo zuulReq = null;
        if (zuulMesg instanceof HttpRequestMessage) {
            zuulReq = (HttpRequestMessage) zuulMesg;
        }
        else if (zuulMesg instanceof HttpResponseMessage) {
            zuulReq = ((HttpResponseMessage) zuulMesg).getInboundRequest();
        }
        final String path = (zuulReq != null) ? zuulReq.getPathAndQuery() : "-";
        final String method = (zuulReq != null) ? zuulReq.getMethod() : "-";
        final String errMesg = "Error with filter: " + filterName + ", path: " + path + ", method: " + method;
        logger.error(errMesg, ex);
        getChannelHandlerContext(zuulMesg).fireExceptionCaught(ex);
    }

    protected abstract void resume(O zuulMesg);

    protected MethodBinding<?> methodBinding(ZuulMessage zuulMesg) {
        return MethodBinding.NO_OP_BINDING;
    }

    protected void resumeInBindingContext(final O zuulMesg, final String filterName) {
        try {
            methodBinding(zuulMesg).bind(() -> resume(zuulMesg));
        }
        catch (Exception ex) {
            handleException(zuulMesg, filterName, ex);
        }
    }

    private final class FilterChainResumer implements FutureListener<O> {
        private final I inMsg;
        private final ZuulFilter<I, O> filter;
        @Nullable
        private ZuulMessage snapshot;
        private final long startTime;

        FilterChainResumer(I inMsg, ZuulFilter<I, O> filter, @Nullable ZuulMessage snapshot, long startTime) {
            this.inMsg = Objects.requireNonNull(inMsg, "inMsg");
            this.filter = Objects.requireNonNull(filter, "filter");
            this.snapshot = snapshot;
            this.startTime = startTime;
        }

        @Override
        public void operationComplete(Future<O> future) throws Exception {
            filter.decrementConcurrency();
            if (future.isSuccess()) {
                handleSuccess(future.getNow());
            } else {
                handleFailure(future.cause());
            }
        }

<<<<<<< HEAD
        private void handleSuccess(O outMsg) {
            try {
                recordFilterCompletion(SUCCESS, filter, startTime, inMsg, snapshot);
                if (outMsg == null) {
                    outMsg = filter.getDefaultOutput(inMsg);
                }
                asyncAttach.accept(outMsg);
                resumeInBindingContext(outMsg, filter.filterName());
            } catch (RuntimeException e) {
                handleException(inMsg, filter.filterName(), e);
=======
        @Override
        public void onNext(O outMesg) {
            try (TaskCloseable ignored = traceTask(filter, f -> f.filterName() + ".onNextAsync")) {
                linkIn(onNextLinkOut.get());
                addPerfMarkTags(inMesg);
                recordFilterCompletion(SUCCESS, filter, startTime, inMesg, snapshot);
                if (outMesg == null) {
                    outMesg = filter.getDefaultOutput(inMesg);
                }
                resumeInBindingContext(outMesg, filter.filterName());
            }
            catch (Exception e) {
                decrementConcurrency();
                handleException(inMesg, filter.filterName(), e);
>>>>>>> cf528fef
            }

        }

<<<<<<< HEAD
        private void handleFailure(Throwable t) {
            try {
                recordFilterCompletion(FAILED, filter, startTime, inMsg, snapshot);
                final O outMsg = handleFilterException(inMsg, filter, t);
                asyncAttach.accept(outMsg);
                resumeInBindingContext(outMsg, filter.filterName());
            } catch (RuntimeException e) {
                handleException(inMsg, filter.filterName(), e);
            }
        }
    }

    private static final class TracingPromise<V> extends DefaultPromise<V>
            implements GenericFutureListener<TracingPromise<V>> {

        private final String filterName;
        private Link link;

        /**
         * This should be invoked while inside a PerfMark Task.
         */
        TracingPromise(EventExecutor exec, String filterName) {
            super(exec);
            this.filterName = filterName;
            this.link = PerfMark.linkOut();
            addListener(this);
        }

        @Override
        public boolean trySuccess(V result) {
            startDone("trySuccess");
            return super.trySuccess(result);
        }

        @Override
        public Promise<V> setFailure(Throwable cause) {
            startDone("setFailure");
            return super.setFailure(cause);
        }

        @Override
        public Promise<V> setSuccess(V result) {
            startDone("setSuccess");
            return super.setSuccess(result);
        }

        @Override
        public boolean tryFailure(Throwable cause) {
            startDone("tryFailure");
            return super.tryFailure(cause);
=======
        @Override
        public void onError(Throwable ex) {
            try (TaskCloseable ignored = traceTask(filter, f -> f.filterName() + ".onErrorAsync")) {
                linkIn(onErrorLinkOut.get());
                decrementConcurrency();
                recordFilterCompletion(FAILED, filter, startTime, inMesg, snapshot);
                final O outMesg = handleFilterException(inMesg, filter, ex);
                resumeInBindingContext(outMesg, filter.filterName());
            }
            catch (Exception e) {
                handleException(inMesg, filter.filterName(), e);
            }
        }

        @Override
        public void onCompleted() {
            try (TaskCloseable ignored = traceTask(filter, f -> f.filterName() + ".onCompletedAsync")) {
                linkIn(onCompletedLinkOut.get());
                decrementConcurrency();
            }
        }

        private Action1<O> onNextStarted(Link onNextLinkIn) {
            return o -> {
                try (TaskCloseable ignored = traceTask(filter, f -> f.filterName() + ".onNext")) {
                    linkIn(onNextLinkIn);
                    onNextLinkOut.compareAndSet(null, linkOut());
                }
            };
        }

        private Action1<Throwable> onErrorStarted(Link onErrorLinkIn) {
            return t -> {
                try (TaskCloseable ignored = traceTask(filter, f -> f.filterName() + ".onError")) {
                    linkIn(onErrorLinkIn);
                    onErrorLinkOut.compareAndSet(null, linkOut());
                }
            };
        }

        private Action0 onCompletedStarted(Link onCompletedLinkIn) {
            return () -> {
                try (TaskCloseable ignored = traceTask(filter, f -> f.filterName() + ".onCompleted")) {
                    linkIn(onCompletedLinkIn);
                    onCompletedLinkOut.compareAndSet(null, linkOut());
                }
            };
>>>>>>> cf528fef
        }

        @Override
        public void operationComplete(TracingPromise<V> future) {
            PerfMark.startTask(filterName, "promiseComplete");
            PerfMark.linkIn(link);
            PerfMark.stopTask(filterName, "promiseComplete");
        }

        private void startDone(String name) {
            if (!executor().inEventLoop()) {
                PerfMark.startTask(filterName, name);
                PerfMark.linkIn(link);
                // Normally promises can be called from multiple places trying to set the result or cancel.
                // We avoid the risk by asking filters to not call the success/failure methods concurrently while
                // off the event loop.  Cancellation is expect to happen on the event loop so it would be unsafe
                // to trace it.  Instead, just accept less correct results and avoid the race.
                // This could be reasonably safe to allow the race with VarHandle's opaque mode.
                link = PerfMark.linkOut();
                PerfMark.stopTask(filterName, name);
            }
        }
    }
}<|MERGE_RESOLUTION|>--- conflicted
+++ resolved
@@ -24,6 +24,8 @@
 import static com.netflix.zuul.context.CommonContextKeys.NETTY_SERVER_CHANNEL_HANDLER_CONTEXT;
 import static com.netflix.zuul.filters.FilterType.ENDPOINT;
 import static com.netflix.zuul.filters.FilterType.INBOUND;
+import static io.perfmark.PerfMark.attachTag;
+import static io.perfmark.PerfMark.traceTask;
 
 import com.netflix.config.CachedDynamicIntProperty;
 import com.netflix.spectator.impl.Preconditions;
@@ -51,8 +53,8 @@
 import io.netty.util.concurrent.GenericFutureListener;
 import io.netty.util.concurrent.Promise;
 import io.perfmark.Link;
-<<<<<<< HEAD
 import io.perfmark.PerfMark;
+import io.perfmark.TaskCloseable;
 import java.util.Objects;
 import java.util.concurrent.atomic.AtomicInteger;
 import java.util.function.Consumer;
@@ -60,33 +62,6 @@
 import javax.annotation.concurrent.ThreadSafe;
 import org.slf4j.Logger;
 import org.slf4j.LoggerFactory;
-=======
-import io.perfmark.TaskCloseable;
-import java.util.concurrent.atomic.AtomicReference;
-import org.slf4j.Logger;
-import org.slf4j.LoggerFactory;
-import rx.Observer;
-import rx.functions.Action0;
-import rx.functions.Action1;
-import rx.schedulers.Schedulers;
-
-import javax.annotation.concurrent.ThreadSafe;
-import java.util.concurrent.atomic.AtomicBoolean;
-import java.util.concurrent.atomic.AtomicInteger;
-
-import static com.google.common.base.Preconditions.checkNotNull;
-import static com.netflix.zuul.ExecutionStatus.DISABLED;
-import static com.netflix.zuul.ExecutionStatus.FAILED;
-import static com.netflix.zuul.ExecutionStatus.SKIPPED;
-import static com.netflix.zuul.ExecutionStatus.SUCCESS;
-import static com.netflix.zuul.context.CommonContextKeys.NETTY_SERVER_CHANNEL_HANDLER_CONTEXT;
-import static com.netflix.zuul.filters.FilterType.ENDPOINT;
-import static com.netflix.zuul.filters.FilterType.INBOUND;
-import static io.perfmark.PerfMark.attachTag;
-import static io.perfmark.PerfMark.linkIn;
-import static io.perfmark.PerfMark.linkOut;
-import static io.perfmark.PerfMark.traceTask;
->>>>>>> cf528fef
 
 /**
  * Subclasses of this class are supposed to be thread safe and hence should not have any non final member variables
@@ -212,15 +187,8 @@
     protected final O filter(final ZuulFilter<I, O> filter, final I inMesg) {
         final long startTime = System.nanoTime();
         final ZuulMessage snapshot = inMesg.getContext().debugRouting() ? inMesg.clone() : null;
-<<<<<<< HEAD
         boolean decrementConcurrency = false;
-        PerfMark.startTask(filter.filterName(), "filter");
-        try {
-=======
-        FilterChainResumer resumer = null;
-
         try (TaskCloseable ignored = traceTask(filter, f -> f.filterName() + ".filter")) {
->>>>>>> cf528fef
             addPerfMarkTags(inMesg);
             ExecutionStatus filterRunStatus = null;
             if (filter.filterType() == INBOUND && inMesg.getContext().shouldSendErrorResponse()) {
@@ -269,7 +237,6 @@
                 return (outMesg != null) ? outMesg : filter.getDefaultOutput(inMesg);
             }
 
-<<<<<<< HEAD
             Promise<O> promise;
             PerfMark.startTask(filter.filterName(), "filterAsync");
             try {
@@ -280,26 +247,6 @@
                 filter.filterAsync(promise, inMesg);
             } finally {
                 PerfMark.stopTask(filter.filterName(), "filterAsync");
-=======
-            // async filter
-            try (TaskCloseable ignored2 = traceTask(filter, f -> f.filterName() + ".applyAsync")){
-                final Link nettyToSchedulerLink = linkOut();
-                filter.incrementConcurrency();
-                resumer = new FilterChainResumer(inMesg, filter, snapshot, startTime);
-                filter.applyAsync(inMesg)
-                        .doOnSubscribe(() -> {
-                            try (TaskCloseable ignored3 =
-                                    traceTask(filter, f -> f.filterName() + ".onSubscribeAsync")) {
-                                linkIn(nettyToSchedulerLink);
-                            }
-                        })
-                        .doOnNext(resumer.onNextStarted(nettyToSchedulerLink))
-                        .doOnError(resumer.onErrorStarted(nettyToSchedulerLink))
-                        .doOnCompleted(resumer.onCompletedStarted(nettyToSchedulerLink))
-                        .observeOn(Schedulers.from(getChannelHandlerContext(inMesg).executor()))
-                        .doOnUnsubscribe(resumer::decrementConcurrency)
-                        .subscribe(resumer);
->>>>>>> cf528fef
             }
 
             // This is an optimization.  Some filters are async some of the time, but mostly sync (such as filters that
@@ -474,7 +421,6 @@
             }
         }
 
-<<<<<<< HEAD
         private void handleSuccess(O outMsg) {
             try {
                 recordFilterCompletion(SUCCESS, filter, startTime, inMsg, snapshot);
@@ -485,27 +431,10 @@
                 resumeInBindingContext(outMsg, filter.filterName());
             } catch (RuntimeException e) {
                 handleException(inMsg, filter.filterName(), e);
-=======
-        @Override
-        public void onNext(O outMesg) {
-            try (TaskCloseable ignored = traceTask(filter, f -> f.filterName() + ".onNextAsync")) {
-                linkIn(onNextLinkOut.get());
-                addPerfMarkTags(inMesg);
-                recordFilterCompletion(SUCCESS, filter, startTime, inMesg, snapshot);
-                if (outMesg == null) {
-                    outMesg = filter.getDefaultOutput(inMesg);
-                }
-                resumeInBindingContext(outMesg, filter.filterName());
-            }
-            catch (Exception e) {
-                decrementConcurrency();
-                handleException(inMesg, filter.filterName(), e);
->>>>>>> cf528fef
-            }
-
-        }
-
-<<<<<<< HEAD
+            }
+
+        }
+
         private void handleFailure(Throwable t) {
             try {
                 recordFilterCompletion(FAILED, filter, startTime, inMsg, snapshot);
@@ -556,55 +485,6 @@
         public boolean tryFailure(Throwable cause) {
             startDone("tryFailure");
             return super.tryFailure(cause);
-=======
-        @Override
-        public void onError(Throwable ex) {
-            try (TaskCloseable ignored = traceTask(filter, f -> f.filterName() + ".onErrorAsync")) {
-                linkIn(onErrorLinkOut.get());
-                decrementConcurrency();
-                recordFilterCompletion(FAILED, filter, startTime, inMesg, snapshot);
-                final O outMesg = handleFilterException(inMesg, filter, ex);
-                resumeInBindingContext(outMesg, filter.filterName());
-            }
-            catch (Exception e) {
-                handleException(inMesg, filter.filterName(), e);
-            }
-        }
-
-        @Override
-        public void onCompleted() {
-            try (TaskCloseable ignored = traceTask(filter, f -> f.filterName() + ".onCompletedAsync")) {
-                linkIn(onCompletedLinkOut.get());
-                decrementConcurrency();
-            }
-        }
-
-        private Action1<O> onNextStarted(Link onNextLinkIn) {
-            return o -> {
-                try (TaskCloseable ignored = traceTask(filter, f -> f.filterName() + ".onNext")) {
-                    linkIn(onNextLinkIn);
-                    onNextLinkOut.compareAndSet(null, linkOut());
-                }
-            };
-        }
-
-        private Action1<Throwable> onErrorStarted(Link onErrorLinkIn) {
-            return t -> {
-                try (TaskCloseable ignored = traceTask(filter, f -> f.filterName() + ".onError")) {
-                    linkIn(onErrorLinkIn);
-                    onErrorLinkOut.compareAndSet(null, linkOut());
-                }
-            };
-        }
-
-        private Action0 onCompletedStarted(Link onCompletedLinkIn) {
-            return () -> {
-                try (TaskCloseable ignored = traceTask(filter, f -> f.filterName() + ".onCompleted")) {
-                    linkIn(onCompletedLinkIn);
-                    onCompletedLinkOut.compareAndSet(null, linkOut());
-                }
-            };
->>>>>>> cf528fef
         }
 
         @Override
