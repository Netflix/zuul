/**
 * Copyright 2014 Netflix, Inc.
 *
 * Licensed under the Apache License, Version 2.0 (the "License");
 * you may not use this file except in compliance with the License.
 * You may obtain a copy of the License at
 *
 * http://www.apache.org/licenses/LICENSE-2.0
 *
 * Unless required by applicable law or agreed to in writing, software
 * distributed under the License is distributed on an "AS IS" BASIS,
 * WITHOUT WARRANTIES OR CONDITIONS OF ANY KIND, either express or implied.
 * See the License for the specific language governing permissions and
 * limitations under the License.
 */
package com.netflix.zuul;

<<<<<<< HEAD
import com.google.inject.Module;
=======
import com.netflix.zuul.metrics.ZuulGlobalMetricsPublisher;
import com.netflix.zuul.metrics.ZuulMetricsPublisherFactory;
import io.netty.buffer.ByteBuf;
import io.reactivex.netty.protocol.http.server.HttpServerRequest;
import io.reactivex.netty.protocol.http.server.HttpServerResponse;

import java.util.Map;

import rx.Observable;
import rx.functions.Func1;

>>>>>>> f6df0e37
import com.google.inject.binder.AnnotatedBindingBuilder;
import com.netflix.governator.annotations.Modules;
import com.netflix.karyon.KaryonBootstrap;
import com.netflix.karyon.archaius.ArchaiusBootstrap;
import com.netflix.karyon.eureka.KaryonEurekaModule;
import com.netflix.karyon.transport.http.AbstractHttpModule;
import com.netflix.karyon.transport.http.HttpRequestRouter;
<<<<<<< HEAD
import io.netty.buffer.ByteBuf;
import io.reactivex.netty.protocol.http.server.HttpServerRequest;
import io.reactivex.netty.protocol.http.server.HttpServerResponse;
import rx.Observable;
import rx.functions.Func1;

import java.util.Map;
=======
import com.netflix.zuul.lifecycle.FilterProcessor;
import com.netflix.zuul.lifecycle.IngressRequest;
>>>>>>> f6df0e37

public class ZuulKaryonServer {

    private ZuulKaryonServer() {
    }

    /**
     * I'd fire myself if I wrote this code for real
     * 
     * We are working on the real API solution with karyon-core/karyon-governator
     */
    
    /* DON'T DO THIS AT HOME */
    private static int port = 8888;
    private static FilterProcessor<?, ?> filterProcessor;
    /* DON'T DO THIS AT HOME */

    public static <Request, Response> void startZuulServer(int port,
                                                           FilterProcessor<Request, Response> filterProcessor) {
        startZuulServerWithAdditionalModule(port, filterProcessor);
    }

    public static <Request, Response> void startZuulServerWithAdditionalModule(int port,
                                                                               FilterProcessor<Request, Response> filterProcessor,
                                                                               Module... additionalModules) {
        System.out.println("**** Starting Zuul with Karyon 2");
        /* DON'T DO THIS AT HOME */
        ZuulKaryonServer.port = port;
        ZuulKaryonServer.filterProcessor = filterProcessor;
        /* DON'T DO THIS AT HOME */

<<<<<<< HEAD
        new ZuulBootstrap(ZuulApp.class, additionalModules).startAndAwait(); // I need this to be an instance, not a class ... I hate annotations
=======
        ZuulGlobalMetricsPublisher zuulGlobalMetricsPublisher = ZuulMetricsPublisherFactory.createOrRetrieveGlobalPublisher();


        return new KaryonServer(ZuulApp.class); // I need this to be an instance, not a class ... I hate annotations
>>>>>>> f6df0e37
    }

    @ArchaiusBootstrap
    @KaryonBootstrap(name = "zuul")
    // this being statically defined means I can't inject config
    @Modules(include = { TemporaryStaticHackThing.class, KaryonEurekaModule.class })
    public class ZuulApp {

    }

    public static class TemporaryStaticHackThing extends AbstractHttpModule<ByteBuf, ByteBuf> {

        public TemporaryStaticHackThing() {
            super(ByteBuf.class, ByteBuf.class);
        }

        @Override
        public int serverPort() {
            return ZuulKaryonServer.port;
        }

        @Override
        public int shutdownPort() {
            return ZuulKaryonServer.port + 1; // NEVER DO THIS
        }

        @Override
        protected void bindRequestRouter(AnnotatedBindingBuilder<HttpRequestRouter<ByteBuf, ByteBuf>> bind) {
            bind.toInstance(new ZuulRouter(ZuulKaryonServer.filterProcessor));
        }
    }

    private static class ZuulRouter<Request, Response> implements HttpRequestRouter<ByteBuf, ByteBuf> {

        private final FilterProcessor<Request, Response> filterProcessor;

        public ZuulRouter(FilterProcessor<Request, Response> filterProcessor) {
            this.filterProcessor = filterProcessor;
        }

        @Override
        public Observable<Void> route(HttpServerRequest<ByteBuf> request, HttpServerResponse<ByteBuf> response) {
            final IngressRequest ingressReq = IngressRequest.from(request, response.getChannelHandlerContext());
            return filterProcessor.applyAllFilters(ingressReq).
                    flatMap(egressResp -> {
                        response.setStatus(egressResp.getStatus());
                        System.out.println("Setting Outgoing HTTP Status : " + egressResp.getStatus());

                        for (Map.Entry<String, String> entry: egressResp.getHeaders().entrySet()) {
                            //System.out.println("Setting Outgoing HTTP Header : " + entry.getKey() + " -> " + entry.getValue());
                            response.getHeaders().add(entry.getKey(), entry.getValue());
                        }

                        return egressResp.getContent();
                    }).
                    map(new Func1<ByteBuf, Void>() {
                        @Override
                        public Void call(ByteBuf byteBuf) {
                            byteBuf.retain();
                            response.write(byteBuf);
                            return null;
                        }
                    }).
                    doOnCompleted(response::close);
        }
    }
}<|MERGE_RESOLUTION|>--- conflicted
+++ resolved
@@ -15,9 +15,7 @@
  */
 package com.netflix.zuul;
 
-<<<<<<< HEAD
 import com.google.inject.Module;
-=======
 import com.netflix.zuul.metrics.ZuulGlobalMetricsPublisher;
 import com.netflix.zuul.metrics.ZuulMetricsPublisherFactory;
 import io.netty.buffer.ByteBuf;
@@ -29,7 +27,6 @@
 import rx.Observable;
 import rx.functions.Func1;
 
->>>>>>> f6df0e37
 import com.google.inject.binder.AnnotatedBindingBuilder;
 import com.netflix.governator.annotations.Modules;
 import com.netflix.karyon.KaryonBootstrap;
@@ -37,18 +34,10 @@
 import com.netflix.karyon.eureka.KaryonEurekaModule;
 import com.netflix.karyon.transport.http.AbstractHttpModule;
 import com.netflix.karyon.transport.http.HttpRequestRouter;
-<<<<<<< HEAD
-import io.netty.buffer.ByteBuf;
-import io.reactivex.netty.protocol.http.server.HttpServerRequest;
-import io.reactivex.netty.protocol.http.server.HttpServerResponse;
-import rx.Observable;
-import rx.functions.Func1;
+import com.netflix.zuul.lifecycle.FilterProcessor;
+import com.netflix.zuul.lifecycle.IngressRequest;
 
 import java.util.Map;
-=======
-import com.netflix.zuul.lifecycle.FilterProcessor;
-import com.netflix.zuul.lifecycle.IngressRequest;
->>>>>>> f6df0e37
 
 public class ZuulKaryonServer {
 
@@ -80,14 +69,9 @@
         ZuulKaryonServer.filterProcessor = filterProcessor;
         /* DON'T DO THIS AT HOME */
 
-<<<<<<< HEAD
-        new ZuulBootstrap(ZuulApp.class, additionalModules).startAndAwait(); // I need this to be an instance, not a class ... I hate annotations
-=======
         ZuulGlobalMetricsPublisher zuulGlobalMetricsPublisher = ZuulMetricsPublisherFactory.createOrRetrieveGlobalPublisher();
 
-
-        return new KaryonServer(ZuulApp.class); // I need this to be an instance, not a class ... I hate annotations
->>>>>>> f6df0e37
+        new ZuulBootstrap(ZuulApp.class, additionalModules).startAndAwait(); // I need this to be an instance, not a class ... I hate annotations
     }
 
     @ArchaiusBootstrap
