/*
 * Copyright 2018 Netflix, Inc.
 *
 *      Licensed under the Apache License, Version 2.0 (the "License");
 *      you may not use this file except in compliance with the License.
 *      You may obtain a copy of the License at
 *
 *          http://www.apache.org/licenses/LICENSE-2.0
 *
 *      Unless required by applicable law or agreed to in writing, software
 *      distributed under the License is distributed on an "AS IS" BASIS,
 *      WITHOUT WARRANTIES OR CONDITIONS OF ANY KIND, either express or implied.
 *      See the License for the specific language governing permissions and
 *      limitations under the License.
 */

package com.netflix.netty.common.proxyprotocol;

import com.netflix.config.CachedDynamicBooleanProperty;
import io.netty.buffer.ByteBuf;
import io.netty.channel.ChannelHandlerContext;
import io.netty.channel.ChannelInboundHandlerAdapter;
import io.netty.handler.codec.ProtocolDetectionResult;
import io.netty.handler.codec.ProtocolDetectionState;
import io.netty.handler.codec.haproxy.HAProxyMessageDecoder;
import io.netty.handler.codec.haproxy.HAProxyProtocolVersion;
import io.netty.util.CharsetUtil;
import org.slf4j.Logger;
import org.slf4j.LoggerFactory;

/**
 * Chooses whether a new connection is prefixed with the ProxyProtocol from an ELB. If it is, then
 * it adds a HAProxyMessageDecoder into the pipeline after THIS handler.
 *
 * User: michaels@netflix.com
 * Date: 3/24/16
 * Time: 3:13 PM
 */
public final class OptionalHAProxyMessageDecoder extends ChannelInboundHandlerAdapter
{
    // TODO(carl-mastrangelo): delete the name, as the class name is good enough.
    public static final String NAME = "OptionalHAProxyMessageDecoder";
    private static final Logger logger = LoggerFactory.getLogger("OptionalHAProxyMessageDecoder");
<<<<<<< HEAD
    private static final CachedDynamicBooleanProperty dumpHAProxyByteBuf =
            new CachedDynamicBooleanProperty("zuul.haproxy.dump.bytebuf", false);

    OptionalHAProxyMessageDecoder() {}
=======
    // TODO(https://github.com/Netflix/zuul/issues/623): delete this property
    private static final CachedDynamicBooleanProperty dumpHAProxyByteBuf =
            new CachedDynamicBooleanProperty("zuul.haproxy.dump.bytebuf", false);
>>>>>>> ba7f06aa

    @Override
    public void channelRead(ChannelHandlerContext ctx, Object msg) throws Exception
    {
        if (msg instanceof ByteBuf) {
            try {
                ProtocolDetectionResult<HAProxyProtocolVersion> result = HAProxyMessageDecoder.detectProtocol((ByteBuf) msg);

                // TODO - is it possible that this message could be split over multiple ByteBufS, and therefore this would fail?
                if (result.state() == ProtocolDetectionState.DETECTED) {
                    // Add the actual HAProxy decoder.
                    // Note that the HAProxyMessageDecoder will remove itself once it has finished decoding the initial ProxyProtocol message(s).
                    ctx.pipeline().addAfter(NAME, null, new HAProxyMessageDecoder());

                    // Remove this handler, as now no longer needed.
                    ctx.pipeline().remove(this);
                }
            } catch (Exception e) {
                if (msg != null) {
                    logger.error("Exception in OptionalHAProxyMessageDecoder {}" + e.getClass().getCanonicalName());
                    if (dumpHAProxyByteBuf.get()) {
                        logger.error("Exception Stack: {}" + e.getStackTrace());
                        logger.error("Bytebuf is:  {} " + ((ByteBuf) msg).toString(CharsetUtil.US_ASCII));
                    }
                    ((ByteBuf) msg).release();
                }
            }
        }
        super.channelRead(ctx, msg);
    }
}<|MERGE_RESOLUTION|>--- conflicted
+++ resolved
@@ -41,16 +41,12 @@
     // TODO(carl-mastrangelo): delete the name, as the class name is good enough.
     public static final String NAME = "OptionalHAProxyMessageDecoder";
     private static final Logger logger = LoggerFactory.getLogger("OptionalHAProxyMessageDecoder");
-<<<<<<< HEAD
-    private static final CachedDynamicBooleanProperty dumpHAProxyByteBuf =
-            new CachedDynamicBooleanProperty("zuul.haproxy.dump.bytebuf", false);
 
-    OptionalHAProxyMessageDecoder() {}
-=======
     // TODO(https://github.com/Netflix/zuul/issues/623): delete this property
     private static final CachedDynamicBooleanProperty dumpHAProxyByteBuf =
             new CachedDynamicBooleanProperty("zuul.haproxy.dump.bytebuf", false);
->>>>>>> ba7f06aa
+            
+    OptionalHAProxyMessageDecoder() {}
 
     @Override
     public void channelRead(ChannelHandlerContext ctx, Object msg) throws Exception
