apply plugin: "com.google.osdetector"
apply plugin: "java-library"

dependencies {

    compileOnly libraries.lombok
    annotationProcessor(libraries.lombok)

    implementation libraries.guava
    // TODO(carl-mastrangelo): this can be implementation; remove Logger from public api points.
    api libraries.slf4j
<<<<<<< HEAD
    implementation 'org.bouncycastle:bcprov-jdk18on:1.78'
    implementation 'org.bouncycastle:bcpkix-jdk18on:1.78'
    implementation 'org.bouncycastle:bctls-jdk18on:1.78'
=======
    implementation 'org.bouncycastle:bcprov-jdk18on:1.78.1'
    implementation 'org.bouncycastle:bcpkix-jdk18on:1.78.1'
>>>>>>> e940a097
    implementation 'com.fasterxml.jackson.core:jackson-core:2.16.1'
    api 'com.fasterxml.jackson.core:jackson-databind:2.16.1'

    api "com.netflix.archaius:archaius-core:0.7.12"
    api "com.netflix.spectator:spectator-api:latest.release"
    api "com.netflix.netflix-commons:netflix-commons-util:0.3.0"

    api project(":zuul-discovery")

    api "com.netflix.ribbon:ribbon-core:${versions_ribbon}"
    api "com.netflix.ribbon:ribbon-archaius:${versions_ribbon}"

    api "com.netflix.eureka:eureka-client:1.10.18"
    api "io.reactivex:rxjava:1.3.8"
    api platform("io.netty:netty-bom:${versions_netty}")

    // TODO(carl-mastrangelo): some of these could probably be implementation.   Do a deeper check.
    api "io.netty:netty-common"
    api "io.netty:netty-buffer"
    api "io.netty:netty-codec-http"
    api "io.netty:netty-codec-http2"
    api "io.netty:netty-handler"
    api "io.netty:netty-transport"

    implementation "io.netty:netty-codec-haproxy"
    implementation "io.netty:netty-transport-native-epoll:linux-x86_64"
    implementation "io.netty:netty-transport-native-kqueue:osx-x86_64"

    implementation "io.netty.incubator:netty-incubator-transport-native-io_uring:${versions_netty_io_uring}:linux-x86_64"

    // We are using the long-form dependency syntax here because we want to
    // explicitly set the classifier. We do not have the version number so we can't use
    // Gradle's short-form dependency notation.
    runtimeOnly( group: "io.netty", name: "netty-tcnative-boringssl-static", classifier: "linux-x86_64" )
    runtimeOnly( group: "io.netty", name: "netty-tcnative-boringssl-static", classifier: "linux-aarch_64" )
    runtimeOnly( group: "io.netty", name: "netty-tcnative-boringssl-static", classifier: "osx-x86_64" )
    runtimeOnly( group: "io.netty", name: "netty-tcnative-boringssl-static", classifier: "osx-aarch_64" )

    implementation 'io.perfmark:perfmark-api:0.26.0'
    implementation 'javax.inject:javax.inject:1'

    testImplementation libraries.jupiterApi, libraries.jupiterParams, libraries.jupiterEngine, libraries.jupiterMockito,
            libraries.mockito,
            libraries.truth,
            libraries.awaitility


    testImplementation 'commons-configuration:commons-configuration:1.10'

    testRuntimeOnly 'org.slf4j:slf4j-simple:2.0.13'

    jmh 'org.openjdk.jmh:jmh-core:1.+'
    jmh 'org.openjdk.jmh:jmh-generator-annprocess:1.+'
    jmh 'org.openjdk.jmh:jmh-generator-bytecode:1.+'
}

// Silences log statements during tests.   This still allows normal failures to be printed.
test {
    testLogging {
        showStandardStreams = false
    }
}

// ./gradlew --no-daemon clean :zuul-core:jmh
jmh {
    profilers = ["gc"]
    timeOnIteration = "1s"
    warmup = "1s"
    fork = 1
    warmupIterations = 10
    iterations = 5
    // Not sure why duplicate classes are on the path.  Something Nebula related I think.
    duplicateClassesStrategy = DuplicatesStrategy.EXCLUDE
}<|MERGE_RESOLUTION|>--- conflicted
+++ resolved
@@ -9,14 +9,11 @@
     implementation libraries.guava
     // TODO(carl-mastrangelo): this can be implementation; remove Logger from public api points.
     api libraries.slf4j
-<<<<<<< HEAD
-    implementation 'org.bouncycastle:bcprov-jdk18on:1.78'
-    implementation 'org.bouncycastle:bcpkix-jdk18on:1.78'
-    implementation 'org.bouncycastle:bctls-jdk18on:1.78'
-=======
+
     implementation 'org.bouncycastle:bcprov-jdk18on:1.78.1'
     implementation 'org.bouncycastle:bcpkix-jdk18on:1.78.1'
->>>>>>> e940a097
+    implementation 'org.bouncycastle:bctls-jdk18on:1.78.1'
+
     implementation 'com.fasterxml.jackson.core:jackson-core:2.16.1'
     api 'com.fasterxml.jackson.core:jackson-databind:2.16.1'
 
