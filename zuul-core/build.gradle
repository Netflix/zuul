apply plugin: 'groovy'

dependencies {

    compile 'commons-io:commons-io:2.4'
    compile 'commons-fileupload:commons-fileupload:1.3'
    compile 'org.apache.commons:commons-lang3:3.4'
    compile "org.codehaus.groovy:groovy-all:${versions_groovy}"
    compile 'org.slf4j:slf4j-api:1.7.6'
    compile 'org.json:json:20090211'

    compile 'com.netflix.archaius:archaius-core:0.7.5'
    compile 'com.netflix.servo:servo-core:0.7.2'

    compile 'com.netflix.astyanax:astyanax-cassandra:1.56.48'
    compile 'com.netflix.astyanax:astyanax-thrift:1.56.48'
    compile 'com.netflix.hystrix:hystrix-core:1.4.+'
    compile 'com.netflix.ribbon:ribbon-core:2.0.0'
    compile 'com.netflix.ribbon:ribbon-httpclient:2.0.0'
    compile 'com.netflix.eureka:eureka-client:latest.release'
    compile "io.reactivex:rxjava:1.2.1"
    compile "io.reactivex:rxjava-string:1.1.+"


    // TEMP - ensure using same version as zuul-netty.
    //compile "io.netty:netty-common:${versions_netty}"
    compile "io.netty:netty-codec-http:${versions_netty}"
    compile "io.netty:netty-buffer:${versions_netty}"

    // To ensure that zuul-netty gets this correct later version.
    compile "com.netflix.governator:governator:1.+"
    compile "com.netflix.governator:governator-archaius:1.+"

    compile "junit:junit:latest.release"
<<<<<<< HEAD
    compile 'org.mockito:mockito-all:1.9.+'

    testCompile 'com.netflix.governator:governator-test-junit:1.+'
=======
    compile 'org.mockito:mockito-core:1.9.+'
>>>>>>> 3b246ff3
}

jar {
    from sourceSets.main.allGroovy
}
<|MERGE_RESOLUTION|>--- conflicted
+++ resolved
@@ -32,13 +32,9 @@
     compile "com.netflix.governator:governator-archaius:1.+"
 
     compile "junit:junit:latest.release"
-<<<<<<< HEAD
-    compile 'org.mockito:mockito-all:1.9.+'
+    compile 'org.mockito:mockito-core:1.9.+'
 
     testCompile 'com.netflix.governator:governator-test-junit:1.+'
-=======
-    compile 'org.mockito:mockito-core:1.9.+'
->>>>>>> 3b246ff3
 }
 
 jar {
